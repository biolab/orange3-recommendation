import os
import math
import unittest

import Orange
from orangecontrib.recommendation import CLiMFLearner
from orangecontrib.recommendation.evaluation import MeanReciprocalRank

import numpy as np
import random


class TestCLiMF(unittest.TestCase):


    def test_CLiMF_input_data_continuous(self):

        # Load data
        data = Orange.data.Table('binary_data.tab')

        # Train recommender
        learner = CLiMFLearner(K=2, steps=1, alpha=0.0001, beta=0.001, verbose=True)
        recommender = learner(data)
        print(str(recommender) + ' trained')

        # Create set to test
        num_users = min(recommender.shape[0], 5)
        num_items = recommender.shape[1]
        test_users = random.sample(range(recommender.shape[0]), num_users)

        # Compute predictions 1
        y_pred = recommender(data[test_users], top_k=None)

        # Compute predictions 2 (Execute the 2nd branch)
        y_pred2 = recommender(data[test_users].X, top_k=num_items)

        # Compute predictions 3 (Execute the 3rd branch, "no arg")
        y_pred3 = recommender(data[test_users], no_real_arg='Something')

        # Get relevant items for the user (to test MRR)
        all_items_u = []
        for i in test_users:
            items_u = data.X[data.X[:, recommender.order[0]] == i][:,
                      recommender.order[1]]
            all_items_u.append(items_u)

        # Compute MRR
        mrr = MeanReciprocalRank(results=y_pred, query=all_items_u)
        print('-> MRR (input data): %.3f' % mrr)

        # Check tables U and V
        U = recommender.getUTable()
        V = recommender.getVTable()
        self.assertEqual(U.X.shape[1], V.X.shape[1])

        # Check correctness
        self.assertGreaterEqual(mrr, 0)
        np.testing.assert_equal(y_pred, y_pred2)
        np.testing.assert_equal(y_pred, y_pred3)

    def test_CLiMF_input_data_discrete(self):

        # Load data
        data = Orange.data.Table('binary_data2.tab')

        # Train recommender
        learner = CLiMFLearner(K=2, steps=1, alpha=0.0001, beta=0.001,
                               verbose=True)
        recommender = learner(data)

        # Check tables U and V
        U = recommender.getUTable()
        V = recommender.getVTable()
        self.assertEqual(U.X.shape[1], V.X.shape[1])


    def test_CLiMF_CV(self):
        pass
        # from Orange.evaluation.testing import CrossValidation
        #
        # # Load data
        # filename = '../datasets/binary_data.tab'
        # data = Orange.data.Table(filename)
        #
        # brismf = CLiMFLearner(K=2, steps=1, alpha=0.0001, beta=0.001, verbose=False)
        # learners = [brismf]
        #
        # res = CrossValidation(data, learners, k=3)
        # mrr = MeanReciprocalRank(res)
        #
        # print("Learner  MRR")
        # for i in range(len(learners)):
        #     print(
        #         "{:8s} {:.3f}".format(learners[i].name, mrr[i]))
        #
        # self.assertIsInstance(mrr, np.ndarray)


    def test_CLiMF_exceptions(self):

        # Load data
        data = Orange.data.Table('binary_data.tab')

        # Train recommender
        learner = CLiMFLearner(K=2, steps=1, alpha=0.0, verbose=False)
        recommender = learner(data)

        self.assertWarns(
            UserWarning,
            learner,
            data
        )

        arg = 'Something that is not a table'
        self.assertRaises(TypeError, recommender, arg)


    def test_CLiMF_objective(self):

        # Load data
        data = Orange.data.Table('binary_data.tab')

        steps = [1, 10, 20]
        objectives = []

        for step in steps:
            climf = CLiMFLearner(K=2, steps=step, verbose=False, random_state=42)
            recommender = climf(data)
            objectives.append(climf.compute_objective(X=data.X, Y=data.Y,
                                                      U=climf.U, V=climf.V))

        # Assert objective values *increase*
        test = list(map(lambda t: t[0] <= t[1], zip(objectives, objectives[1:])))
        self.assertTrue(all(test))


if __name__ == "__main__":
    # Test all
    #unittest.main()

    # Test single test
    suite = unittest.TestSuite()
<<<<<<< HEAD
    suite.addTest(TestCLiMF("test_CLiMF_input_data_continuous"))
=======
    suite.addTest(TestCLiMF("test_CLiMF_objective"))
>>>>>>> f540095c
    runner = unittest.TextTestRunner()
    runner.run(suite)<|MERGE_RESOLUTION|>--- conflicted
+++ resolved
@@ -115,35 +115,12 @@
         self.assertRaises(TypeError, recommender, arg)
 
 
-    def test_CLiMF_objective(self):
-
-        # Load data
-        data = Orange.data.Table('binary_data.tab')
-
-        steps = [1, 10, 20]
-        objectives = []
-
-        for step in steps:
-            climf = CLiMFLearner(K=2, steps=step, verbose=False, random_state=42)
-            recommender = climf(data)
-            objectives.append(climf.compute_objective(X=data.X, Y=data.Y,
-                                                      U=climf.U, V=climf.V))
-
-        # Assert objective values *increase*
-        test = list(map(lambda t: t[0] <= t[1], zip(objectives, objectives[1:])))
-        self.assertTrue(all(test))
-
-
 if __name__ == "__main__":
     # Test all
     #unittest.main()
 
     # Test single test
     suite = unittest.TestSuite()
-<<<<<<< HEAD
-    suite.addTest(TestCLiMF("test_CLiMF_input_data_continuous"))
-=======
-    suite.addTest(TestCLiMF("test_CLiMF_objective"))
->>>>>>> f540095c
+    suite.addTest(TestCLiMF("test_CLiMF_input_data"))
     runner = unittest.TextTestRunner()
     runner.run(suite)